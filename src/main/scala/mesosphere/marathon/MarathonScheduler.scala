package mesosphere.marathon

import org.apache.mesos.Protos._
import org.apache.mesos.{ SchedulerDriver, Scheduler }
import scala.collection.JavaConverters._
import mesosphere.mesos.TaskBuilder
import mesosphere.marathon.api.v1.AppDefinition
import mesosphere.marathon.api.v2.AppUpdate
import mesosphere.marathon.state.AppRepository
import scala.concurrent.Future
import com.google.common.collect.Lists
import javax.inject.{ Named, Inject }
import com.google.common.eventbus.EventBus
import mesosphere.marathon.event._
import mesosphere.marathon.tasks.{ TaskTracker, TaskQueue, TaskIDUtil, MarathonTasks }
import com.fasterxml.jackson.databind.ObjectMapper
import mesosphere.marathon.Protos.MarathonTask
import mesosphere.mesos.util.FrameworkIdUtil
import mesosphere.mesos.protos
<<<<<<< HEAD
import mesosphere.util.{Stats, RateLimiters}
=======
import mesosphere.util.{ ThreadPoolContext, RateLimiters }
>>>>>>> 8293e477
import mesosphere.marathon.health.HealthCheckManager
import scala.util.{ Success, Failure }
import org.apache.log4j.Logger

trait SchedulerCallbacks {
  def disconnected(): Unit
}

object MarathonScheduler {
  private class MarathonSchedulerCallbacksImpl(serviceOption: Option[MarathonSchedulerService]) extends SchedulerCallbacks {
    override def disconnected(): Unit = {
      // Abdicate leadership when we become disconnected from the Mesos master.
      serviceOption.foreach(_.abdicateLeadership())
    }
  }

  val callbacks: SchedulerCallbacks = new MarathonSchedulerCallbacksImpl(Some(Main.injector.getInstance(classOf[MarathonSchedulerService])))
}

<<<<<<< HEAD
/**
 * @author Tobi Knaup
 */
class MarathonScheduler @Inject()(
  @Named(EventModule.busName) eventBus: Option[EventBus],
  @Named("restMapper") mapper: ObjectMapper,
  appRepository: AppRepository,
  healthCheckManager: HealthCheckManager,
  taskTracker: TaskTracker,
  taskQueue: TaskQueue,
  frameworkIdUtil: FrameworkIdUtil,
  rateLimiters: RateLimiters,
  stats: Stats
) extends Scheduler {
=======
class MarathonScheduler @Inject() (
    @Named(EventModule.busName) eventBus: Option[EventBus],
    @Named("restMapper") mapper: ObjectMapper,
    appRepository: AppRepository,
    healthCheckManager: HealthCheckManager,
    taskTracker: TaskTracker,
    taskQueue: TaskQueue,
    frameworkIdUtil: FrameworkIdUtil,
    rateLimiters: RateLimiters,
    config: MarathonConf) extends Scheduler {
>>>>>>> 8293e477

  private val log = Logger.getLogger(getClass.getName)

  import ThreadPoolContext.context
  import mesosphere.mesos.protos.Implicits._

  implicit val zkTimeout = config.zkFutureTimeout

  /**
    * Returns a future containing the optional most recent version
    * of the specified app from persistent storage.
    */
  protected[marathon] def currentAppVersion(
    appId: String): Future[Option[AppDefinition]] = appRepository.currentVersion(appId)

  override def registered(driver: SchedulerDriver, frameworkId: FrameworkID, master: MasterInfo) {
    log.info("Registered as %s to master '%s'".format(frameworkId.getValue, master.getId))
    frameworkIdUtil.store(frameworkId)
  }

  override def reregistered(driver: SchedulerDriver, master: MasterInfo) {
    log.info("Re-registered to %s".format(master))
  }

  override def resourceOffers(driver: SchedulerDriver, offers: java.util.List[Offer]) {
    stats.time("MarathonScheduler.resourceOffers") {
      // Check for any tasks which were started but never entered TASK_RUNNING
      // TODO resourceOffers() doesn't feel like the right place to run this
      val toKill = taskTracker.checkStagedTasks
      if (toKill.nonEmpty) {
        log.warn(s"There are ${toKill.size} tasks stuck in staging which will be killed")
        log.info(s"About to kill these tasks: $toKill")
        for (task <- toKill)
          driver.killTask(protos.TaskID(task.getId))
      }
      for (offer <- offers.asScala) {
        try {
          log.debug("Received offer %s".format(offer))

          val apps = taskQueue.removeAll()
          var i = 0
          var found = false

          while (i < apps.size && !found) {
            // TODO launch multiple tasks if the offer is big enough
            val app = apps(i)

            newTask(app, offer) match {
              case Some((task, ports)) =>
                val taskInfos = Lists.newArrayList(task)
                log.debug("Launching tasks: " + taskInfos)

                val marathonTask = MarathonTasks.makeTask(
                  task.getTaskId.getValue, offer.getHostname, ports,
                  offer.getAttributesList.asScala.toList, app.version)
                taskTracker.starting(app.id, marathonTask)
                driver.launchTasks(Lists.newArrayList(offer.getId), taskInfos)
                found = true

              case None =>
                taskQueue.add(app)
            }

            i += 1
          }

<<<<<<< HEAD
          if (!found) {
            log.debug("Offer doesn't match request. Declining.")
            // Add it back into the queue so the we can try again
            driver.declineOffer(offer.getId)
          } else {
            taskQueue.addAll(apps.drop(i))
          }
        } catch {
          case t: Throwable =>
            log.error("Caught an exception. Declining offer.", t)
            // Ensure that we always respond
            driver.declineOffer(offer.getId)
        }
=======
        if (!found) {
          log.debug("Offer doesn't match request. Declining.")
          // Add it back into the queue so the we can try again
          driver.declineOffer(offer.getId)
        }
        else {
          taskQueue.addAll(apps.drop(i))
        }
      }
      catch {
        case t: Throwable =>
          log.error("Caught an exception. Declining offer.", t)
          // Ensure that we always respond
          driver.declineOffer(offer.getId)
>>>>>>> 8293e477
      }
    }
  }

  override def offerRescinded(driver: SchedulerDriver, offer: OfferID) {
    log.info("Offer %s rescinded".format(offer))
  }

  override def statusUpdate(driver: SchedulerDriver, status: TaskStatus) {
    stats.time("MarathonScheduler.statusUpdate") {
      log.info("Received status update for task %s: %s (%s)"
        .format(status.getTaskId.getValue, status.getState, status.getMessage))

      val appID = TaskIDUtil.appID(status.getTaskId)

      if (status.getState.eq(TaskState.TASK_FAILED)
        || status.getState.eq(TaskState.TASK_FINISHED)
        || status.getState.eq(TaskState.TASK_KILLED)
        || status.getState.eq(TaskState.TASK_LOST)) {

        // Remove from our internal list
        taskTracker.terminated(appID, status).foreach(taskOption => {
          taskOption match {
            case Some(task) => postEvent(status, task)
            case None => log.warn(s"Couldn't post event for ${status.getTaskId}")
          }

<<<<<<< HEAD
          if (rateLimiters.tryAcquire(appID)) {
            scale(driver, appID)
          } else {
            log.warn(s"Rate limit reached for $appID")
          }
        })
      } else if (status.getState.eq(TaskState.TASK_RUNNING)) {
        taskTracker.running(appID, status).onComplete {
          case Success(task) => postEvent(status, task)
          case Failure(t) =>
            log.warn(s"Couldn't post event for ${status.getTaskId}", t)
            log.warn(s"Killing task ${status.getTaskId}")
            driver.killTask(status.getTaskId)
        }
      } else if (status.getState.eq(TaskState.TASK_STAGING) && !taskTracker.contains(appID)) {
        log.warn(s"Received status update for unknown app $appID")
        log.warn(s"Killing task ${status.getTaskId}")
        driver.killTask(status.getTaskId)
      } else {
        taskTracker.statusUpdate(appID, status).onComplete {
          case Success(t) =>
            t match {
              case None =>
                log.warn(s"Killing task ${status.getTaskId}")
                driver.killTask(status.getTaskId)
              case _ =>
            }
          case _ =>
        }
=======
      // Remove from our internal list
      taskTracker.terminated(appID, status).foreach(taskOption => {
        taskOption match {
          case Some(task) => postEvent(status, task)
          case None       => log.warn(s"Couldn't post event for ${status.getTaskId}")
        }

        if (rateLimiters.tryAcquire(appID)) {
          scale(driver, appID)
        }
        else {
          log.warn(s"Rate limit reached for $appID")
        }
      })
    }
    else if (status.getState.eq(TaskState.TASK_RUNNING)) {
      taskTracker.running(appID, status).onComplete {
        case Success(task) => postEvent(status, task)
        case Failure(t) =>
          log.warn(s"Couldn't post event for ${status.getTaskId}", t)
          log.warn(s"Killing task ${status.getTaskId}")
          driver.killTask(status.getTaskId)
      }
    }
    else if (status.getState.eq(TaskState.TASK_STAGING) && !taskTracker.contains(appID)) {
      log.warn(s"Received status update for unknown app $appID")
      log.warn(s"Killing task ${status.getTaskId}")
      driver.killTask(status.getTaskId)
    }
    else {
      taskTracker.statusUpdate(appID, status).onComplete {
        case Success(t) =>
          t match {
            case None =>
              log.warn(s"Killing task ${status.getTaskId}")
              driver.killTask(status.getTaskId)
            case _ =>
          }
        case _ =>
>>>>>>> 8293e477
      }
    }
  }

  override def frameworkMessage(driver: SchedulerDriver, executor: ExecutorID, slave: SlaveID, message: Array[Byte]) {
    log.info("Received framework message %s %s %s ".format(executor, slave, message))
    eventBus.foreach(_.post(MesosFrameworkMessageEvent(executor.getValue, slave.getValue, message)))
  }

  override def disconnected(driver: SchedulerDriver) {
    log.warn("Disconnected")

    // Disconnection from the Mesos master has occurred. Thus, call the scheduler callbacks.
    MarathonScheduler.callbacks.disconnected()
  }

  override def slaveLost(driver: SchedulerDriver, slave: SlaveID) {
    log.info("Lost slave %s".format(slave))
  }

  override def executorLost(driver: SchedulerDriver, executor: ExecutorID, slave: SlaveID, p4: Int) {
    log.info("Lost executor %s %s %s ".format(executor, slave, p4))
  }

  override def error(driver: SchedulerDriver, message: String) {
    log.warn("Error: %s".format(message))
    suicide()
  }

  // TODO move stuff below out of the scheduler

  def startApp(driver: SchedulerDriver, app: AppDefinition): Future[_] = {
    currentAppVersion(app.id).flatMap { appOption =>
      require(appOption.isEmpty, s"Already started app '${app.id}'")

      val persistenceResult = appRepository.store(app).map { _ =>
        log.info(s"Starting app ${app.id}")
        rateLimiters.setPermits(app.id, app.taskRateLimit)
        scale(driver, app)
      }

      persistenceResult.map { _ => healthCheckManager.reconcileWith(app) }
    }
  }

  def stopApp(driver: SchedulerDriver, app: AppDefinition): Future[_] = {
    appRepository.expunge(app.id).map { successes =>
      if (!successes.forall(_ == true)) {
        throw new StorageException("Error expunging " + app.id)
      }

      healthCheckManager.removeAllFor(app.id)

      log.info(s"Stopping app ${app.id}")
      val tasks = taskTracker.get(app.id)

      for (task <- tasks) {
        log.info(s"Killing task ${task.getId}")
        driver.killTask(protos.TaskID(task.getId))
      }
      taskQueue.purge(app)
      taskTracker.shutDown(app.id)
      // TODO after all tasks have been killed we should remove the app from taskTracker
    }
  }

  def updateApp(
    driver: SchedulerDriver,
    id: String,
    appUpdate: AppUpdate): Future[AppDefinition] = {
    appRepository.currentVersion(id).flatMap {
      case Some(currentVersion) =>
        val updatedApp = appUpdate(currentVersion)

        healthCheckManager.reconcileWith(updatedApp)

        appRepository.store(updatedApp).map { _ =>
          update(driver, updatedApp, appUpdate)
          updatedApp
        }

      case _ => throw new UnknownAppException(id)
    }
  }

  /**
    * Make sure all apps are running the configured amount of tasks.
    *
    * Should be called some time after the framework re-registers,
    * to give Mesos enough time to deliver task updates.
    * @param driver scheduler driver
    */
  def reconcileTasks(driver: SchedulerDriver): Unit = {
    appRepository.appIds().map(_.toSet).onComplete {
      case Success(appIds) =>
        log.info("Syncing tasks for all apps")

        for (appId <- appIds) scale(driver, appId)

        val knownTaskStatuses = appIds.flatMap { appId =>
          taskTracker.get(appId).flatMap(_.getStatusesList.asScala.lastOption)
        }

        for (unknownAppId <- taskTracker.list.keySet -- appIds) {
          log.warn(s"App $unknownAppId exists in TaskTracker, but not App store. The app was likely terminated. Will now expunge.")
          for (orphanTask <- taskTracker.get(unknownAppId)) {
            log.info(s"Killing task ${orphanTask.getId}")
            driver.killTask(protos.TaskID(orphanTask.getId))
          }
          taskTracker.expunge(unknownAppId)
        }

        log.info("Requesting task reconciliation with the Mesos master")
        log.debug(s"Tasks to reconcile: $knownTaskStatuses")
        driver.reconcileTasks(knownTaskStatuses.asJava)

      case Failure(t) =>
        log.warn("Failed to get task names", t)
    }
  }

  private def newTask(app: AppDefinition,
                      offer: Offer): Option[(TaskInfo, Seq[Long])] = {
    // TODO this should return a MarathonTask
    new TaskBuilder(app, taskTracker.newTaskId, taskTracker, mapper).buildIfMatches(offer)
  }

  /**
    * Ensures current application parameters (resource requirements, URLs,
    * command, and constraints) are applied consistently across running
    * application instances.
    *
    * @param driver
    * @param updatedApp
    * @param appUpdate
    */
  private def update(driver: SchedulerDriver, updatedApp: AppDefinition, appUpdate: AppUpdate): Unit = {
    // TODO: implement app instance restart logic
  }

  /**
    * Make sure the app is running the correct number of instances
    * @param driver
    * @param app
    */
  def scale(driver: SchedulerDriver, app: AppDefinition): Unit = {
    taskTracker.get(app.id).synchronized {
      val currentCount = taskTracker.count(app.id)
      val targetCount = app.instances

      if (targetCount > currentCount) {
        log.info(s"Need to scale ${app.id} from $currentCount up to $targetCount instances")

        val queuedCount = taskQueue.count(app)
        val toQueue = targetCount - (currentCount + queuedCount)

        if (toQueue > 0) {
          log.info(s"Queueing $toQueue new tasks for ${app.id} ($queuedCount queued)")
          for (i <- 0 until toQueue)
            taskQueue.add(app)
        }
        else {
          log.info("Already queued %d tasks for %s. Not scaling.".format(queuedCount, app.id))
        }
      }
      else if (targetCount < currentCount) {
        log.info(s"Scaling ${app.id} from $currentCount down to $targetCount instances")
        taskQueue.purge(app)

        val toKill = taskTracker.take(app.id, currentCount - targetCount)
        log.info(s"Killing tasks: ${toKill.map(_.getId)}")
        for (task <- toKill) {
          driver.killTask(protos.TaskID(task.getId))
        }
      }
      else {
        log.info(s"Already running ${app.instances} instances of ${app.id}. Not scaling.")
      }
    }
  }

  private def scale(driver: SchedulerDriver, appName: String): Unit = {
    currentAppVersion(appName).onSuccess {
      case Some(app) => scale(driver, app)
      case _         => log.warn("App %s does not exist. Not scaling.".format(appName))
    }
  }

  private def suicide(): Unit = {
    log.fatal("Committing suicide")

    // Asynchronously call sys.exit() to avoid deadlock due to the JVM shutdown hooks
    Future {
      sys.exit(9)
    } onFailure {
      case t: Throwable => log.fatal("Exception while committing suicide", t)
    }
  }

  private def postEvent(status: TaskStatus, task: MarathonTask): Unit = {
    eventBus.foreach { bus =>
      log.info("Sending event notification.")
      bus.post(
        MesosStatusUpdateEvent(
          status.getSlaveId.getValue,
          status.getTaskId.getValue,
          status.getState.name,
          TaskIDUtil.appID(status.getTaskId),
          task.getHost,
          task.getPortsList.asScala
        )
      )
    }
  }
}<|MERGE_RESOLUTION|>--- conflicted
+++ resolved
@@ -17,11 +17,7 @@
 import mesosphere.marathon.Protos.MarathonTask
 import mesosphere.mesos.util.FrameworkIdUtil
 import mesosphere.mesos.protos
-<<<<<<< HEAD
-import mesosphere.util.{Stats, RateLimiters}
-=======
-import mesosphere.util.{ ThreadPoolContext, RateLimiters }
->>>>>>> 8293e477
+import mesosphere.util.{Stats, ThreadPoolContext, RateLimiters }
 import mesosphere.marathon.health.HealthCheckManager
 import scala.util.{ Success, Failure }
 import org.apache.log4j.Logger
@@ -41,22 +37,6 @@
   val callbacks: SchedulerCallbacks = new MarathonSchedulerCallbacksImpl(Some(Main.injector.getInstance(classOf[MarathonSchedulerService])))
 }
 
-<<<<<<< HEAD
-/**
- * @author Tobi Knaup
- */
-class MarathonScheduler @Inject()(
-  @Named(EventModule.busName) eventBus: Option[EventBus],
-  @Named("restMapper") mapper: ObjectMapper,
-  appRepository: AppRepository,
-  healthCheckManager: HealthCheckManager,
-  taskTracker: TaskTracker,
-  taskQueue: TaskQueue,
-  frameworkIdUtil: FrameworkIdUtil,
-  rateLimiters: RateLimiters,
-  stats: Stats
-) extends Scheduler {
-=======
 class MarathonScheduler @Inject() (
     @Named(EventModule.busName) eventBus: Option[EventBus],
     @Named("restMapper") mapper: ObjectMapper,
@@ -66,8 +46,8 @@
     taskQueue: TaskQueue,
     frameworkIdUtil: FrameworkIdUtil,
     rateLimiters: RateLimiters,
+    stats: Stats,
     config: MarathonConf) extends Scheduler {
->>>>>>> 8293e477
 
   private val log = Logger.getLogger(getClass.getName)
 
@@ -134,21 +114,6 @@
             i += 1
           }
 
-<<<<<<< HEAD
-          if (!found) {
-            log.debug("Offer doesn't match request. Declining.")
-            // Add it back into the queue so the we can try again
-            driver.declineOffer(offer.getId)
-          } else {
-            taskQueue.addAll(apps.drop(i))
-          }
-        } catch {
-          case t: Throwable =>
-            log.error("Caught an exception. Declining offer.", t)
-            // Ensure that we always respond
-            driver.declineOffer(offer.getId)
-        }
-=======
         if (!found) {
           log.debug("Offer doesn't match request. Declining.")
           // Add it back into the queue so the we can try again
@@ -163,7 +128,6 @@
           log.error("Caught an exception. Declining offer.", t)
           // Ensure that we always respond
           driver.declineOffer(offer.getId)
->>>>>>> 8293e477
       }
     }
   }
@@ -191,37 +155,6 @@
             case None => log.warn(s"Couldn't post event for ${status.getTaskId}")
           }
 
-<<<<<<< HEAD
-          if (rateLimiters.tryAcquire(appID)) {
-            scale(driver, appID)
-          } else {
-            log.warn(s"Rate limit reached for $appID")
-          }
-        })
-      } else if (status.getState.eq(TaskState.TASK_RUNNING)) {
-        taskTracker.running(appID, status).onComplete {
-          case Success(task) => postEvent(status, task)
-          case Failure(t) =>
-            log.warn(s"Couldn't post event for ${status.getTaskId}", t)
-            log.warn(s"Killing task ${status.getTaskId}")
-            driver.killTask(status.getTaskId)
-        }
-      } else if (status.getState.eq(TaskState.TASK_STAGING) && !taskTracker.contains(appID)) {
-        log.warn(s"Received status update for unknown app $appID")
-        log.warn(s"Killing task ${status.getTaskId}")
-        driver.killTask(status.getTaskId)
-      } else {
-        taskTracker.statusUpdate(appID, status).onComplete {
-          case Success(t) =>
-            t match {
-              case None =>
-                log.warn(s"Killing task ${status.getTaskId}")
-                driver.killTask(status.getTaskId)
-              case _ =>
-            }
-          case _ =>
-        }
-=======
       // Remove from our internal list
       taskTracker.terminated(appID, status).foreach(taskOption => {
         taskOption match {
@@ -261,7 +194,6 @@
             case _ =>
           }
         case _ =>
->>>>>>> 8293e477
       }
     }
   }
